--- conflicted
+++ resolved
@@ -214,16 +214,11 @@
   TArray<AActor*> Actors;
   UGameplayStatics::GetAllActorsOfClass(GetWorld(), ATrafficLightBase::StaticClass(), Actors);
 
-<<<<<<< HEAD
-  // Should not run in empty maps
-  if (!GetMap())
-=======
   FString MapName = GetWorld()->GetName();
   std::string opendrive_xml = carla::rpc::FromFString(UOpenDrive::LoadXODR(MapName));
   auto Map = carla::opendrive::OpenDriveParser::Load(opendrive_xml);
 
   if (!Map)
->>>>>>> 474c022f
   {
     carla::log_warning("Map not found");
     return;
@@ -293,22 +288,9 @@
     return;
   }
 
-<<<<<<< HEAD
-  for (TActorIterator<ATrafficLightBase> It(GetWorld()); It; ++It)
-  {
-    ATrafficLightBase* trafficSignBase = (*It);
-    UTrafficLightComponent* TrafficLightComponent =
-        trafficSignBase->GetTrafficLightComponent();
-
-    if(TrafficLightComponent)
-    {
-      RegisterLightComponent(TrafficLightComponent);
-    }
-=======
   if (!TrafficLightsGenerated)
   {
     GenerateSignalsAndTrafficLights();
->>>>>>> 474c022f
   }
 }
 
