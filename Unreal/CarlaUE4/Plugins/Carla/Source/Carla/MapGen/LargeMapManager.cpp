--- conflicted
+++ resolved
@@ -636,11 +636,7 @@
 void ALargeMapManager::RemovePendingActorsToRemove()
 {
   TRACE_CPUPROFILER_EVENT_SCOPE(ALargeMapManager::RemovePendingActorsToRemove);
-<<<<<<< HEAD
-  if(ActorsToRemove.Num() > 0 || GhostsToRemove.Num() > 0)
-=======
   if(ActorsToRemove.Num() > 0 || ActivesToRemove.Num() > 0)
->>>>>>> 3a7543dd
   {
     LM_LOG(Error, "ActorsToRemove %d ActivesToRemove %d", ActorsToRemove.Num(), ActivesToRemove.Num());
   }
@@ -667,11 +663,7 @@
 
 void ALargeMapManager::CheckActiveActors()
 {
-<<<<<<< HEAD
-  TRACE_CPUPROFILER_EVENT_SCOPE(ALargeMapManager::CheckGhostActors);
-=======
   TRACE_CPUPROFILER_EVENT_SCOPE(ALargeMapManager::CheckActiveActors);
->>>>>>> 3a7543dd
   UWorld* World = GetWorld();
   UCarlaEpisode* CarlaEpisode = UCarlaStatics::GetCurrentEpisode(World);
   // Check if they have to be destroyed
@@ -723,11 +715,7 @@
 
 void ALargeMapManager::ConvertActiveToDormantActors()
 {
-<<<<<<< HEAD
-  TRACE_CPUPROFILER_EVENT_SCOPE(ALargeMapManager::ConvertGhostToDormantActors);
-=======
   TRACE_CPUPROFILER_EVENT_SCOPE(ALargeMapManager::ConvertActiveToDormantActors);
->>>>>>> 3a7543dd
   UWorld* World = GetWorld();
   UCarlaEpisode* CarlaEpisode = UCarlaStatics::GetCurrentEpisode(World);
 
@@ -799,11 +787,7 @@
 
 void ALargeMapManager::ConvertDormantToActiveActors()
 {
-<<<<<<< HEAD
-  TRACE_CPUPROFILER_EVENT_SCOPE(ALargeMapManager::ConvertDormantToGhostActors);
-=======
   TRACE_CPUPROFILER_EVENT_SCOPE(ALargeMapManager::ConvertDormantToActiveActors);
->>>>>>> 3a7543dd
   UWorld* World = GetWorld();
   UCarlaEpisode* CarlaEpisode = UCarlaStatics::GetCurrentEpisode(World);
 
@@ -883,11 +867,7 @@
       FCarlaMapTile* Tile = MapTiles.Find(TileID);
       if (!Tile)
       {
-<<<<<<< HEAD
-        LM_LOG(Warning, "Requested tile %d, %d  but tile was not found", TileToCheck.X, TileToCheck.Y);
-=======
         // LM_LOG(Warning, "Requested tile %d, %d  but tile was not found", TileToCheck.X, TileToCheck.Y);
->>>>>>> 3a7543dd
         continue; // Tile does not exist, discard
       }
 
