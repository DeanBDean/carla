// Copyright (c) 2021 Computer Vision Center (CVC) at the Universitat Autonoma de Barcelona (UAB).
// This work is licensed under the terms of the MIT license.
// For a copy, see <https://opensource.org/licenses/MIT>.

#pragma once

#include "CoreMinimal.h"
#include "GameFramework/Actor.h"

#include "Engine/LevelStreamingDynamic.h"

#include "Math/DVector.h"

#include "LargeMapManager.generated.h"


// TODO: Cache CarlaEpisode

USTRUCT()
struct FActiveActor
{
  GENERATED_BODY()

  FActiveActor() {}

  FActiveActor(
    const FCarlaActor* InCarlaActor,
    const FTransform& InTransform)
    : CarlaActor(InCarlaActor),
      WorldLocation(FDVector(InTransform.GetTranslation())),
      Rotation(InTransform.GetRotation()) {}

  const FCarlaActor* CarlaActor;

  FDVector WorldLocation;

  FQuat Rotation;
};

USTRUCT()
struct FCarlaMapTile
{
  GENERATED_BODY()

  UPROPERTY(VisibleAnywhere, Category = "Carla Map Tile")
  FString Name; // Tile_{TileID_X}_{TileID_Y}

  // Absolute location, does not depend on rebasing
  UPROPERTY(VisibleAnywhere, Category = "Carla Map Tile")
  FVector Location{0.0f};
  // TODO: not FVector

  UPROPERTY(VisibleAnywhere, Category = "Carla Map Tile")
  ULevelStreamingDynamic* StreamingLevel = nullptr;

  bool TilesSpawned = false;
};

UCLASS()
class CARLA_API ALargeMapManager : public AActor
{
  GENERATED_BODY()

public:

  using TileID = uint64;

  // Sets default values for this actor's properties
  ALargeMapManager();

  ~ALargeMapManager();

protected:
  // Called when the game starts or when spawned
  virtual void BeginPlay() override;

  void PreWorldOriginOffset(UWorld* InWorld, FIntVector InSrcOrigin, FIntVector InDstOrigin);
  void PostWorldOriginOffset(UWorld* InWorld, FIntVector InSrcOrigin, FIntVector InDstOrigin);

  void OnLevelAddedToWorld(ULevel* InLevel, UWorld* InWorld);
  void OnLevelRemovedFromWorld(ULevel* InLevel, UWorld* InWorld);

public:

  void RegisterInitialObjects();

  void OnActorSpawned(const FCarlaActor& CarlaActor);

  UFUNCTION(Category="Large Map Manager")
  void OnActorDestroyed(AActor* DestroyedActor);

  // Called every frame
  void Tick(float DeltaTime) override;

  UFUNCTION(BlueprintCallable, Category = "Large Map Manager")
  void GenerateMap(FString InAssetsPath);

  UFUNCTION(BlueprintCallable, Category = "Large Map Manager")
  void GenerateLargeMap();

  void GenerateMap(TArray<TPair<FString, FIntVector>> MapPathsIds);

  UFUNCTION(BlueprintCallable, CallInEditor, Category = "Large Map Manager")
  void ClearWorldAndTiles();

  void AddActorToUnloadedList(const FCarlaActor& CarlaActor, const FTransform& Transform);

  UFUNCTION(BlueprintCallable, Category = "Large Map Manager")
  FIntVector GetNumTilesInXY() const;

  UFUNCTION(BlueprintCallable, Category = "Large Map Manager")
  int GetNumTiles() const
  {
    return MapTiles.Num();
  }

  UFUNCTION(BlueprintCallable, Category = "Large Map Manager")
  bool IsLevelOfTileLoaded(FIntVector InTileID) const;

  bool IsTileLoaded(TileID TileId) const
  {
    return CurrentTilesLoaded.Contains(TileId);
  }

  bool IsTileLoaded(FVector Location) const
  {
    return IsTileLoaded(GetTileID(Location));
  }

  bool IsTileLoaded(FDVector Location) const
  {
    return IsTileLoaded(GetTileID(Location));
  }

  FTransform GlobalToLocalTransform(const FTransform& InTransform) const;
  FVector GlobalToLocalLocation(const FVector& InLocation) const;

  FTransform LocalToGlobalTransform(const FTransform& InTransform) const;
  FVector LocalToGlobalLocation(const FVector& InLocation) const;

  UPROPERTY(EditAnywhere, Category = "Large Map Manager")
  FString LargeMapTilePath = "/Game/Carla/Maps/testmap";
  UPROPERTY(EditAnywhere, Category = "Large Map Manager")
  FString LargeMapName = "testmap";

  void SetTile0Offset(const FVector& Offset);

  void SetTileSize(float Size);

<<<<<<< HEAD
=======
  void SetLayerStreamingDistance(float Distance);

  void SetActorStreamingDistance(float Distance);

  float GetLayerStreamingDistance() const;

  float GetActorStreamingDistance() const;

>>>>>>> aff11d66
protected:

  FIntVector GetTileVectorID(FVector TileLocation) const;

  FIntVector GetTileVectorID(FDVector TileLocation) const;

  FIntVector GetTileVectorID(TileID TileID) const;

  FVector GetTileLocation(TileID TileID) const;

  FVector GetTileLocation(FIntVector TileVectorID) const;

  FDVector GetTileLocationD(TileID TileID) const;

  FDVector GetTileLocationD(FIntVector TileVectorID) const;

  /// From a given location it retrieves the TileID that covers that area
  TileID GetTileID(FVector TileLocation) const;

  TileID GetTileID(FDVector TileLocation) const;

  TileID GetTileID(FIntVector TileVectorID) const;

  FCarlaMapTile& GetCarlaMapTile(FVector Location);

  FCarlaMapTile& GetCarlaMapTile(ULevel* InLevel);

  FCarlaMapTile* GetCarlaMapTile(FIntVector TileVectorID);

  FCarlaMapTile& LoadCarlaMapTile(FString TileMapPath, TileID TileId);

  void UpdateTilesState();

  void RemovePendingActorsToRemove();

  // Check if any active actor has to be converted into dormant actor
  // because it went out of range (ActorStreamingDistance)
  // Just stores the array of selected actors
  void CheckActiveActors();

  // Converts active actors that went out of range to dormant actors
  void ConvertActiveToDormantActors();

  // Check if any dormant actor has to be converted into active actor
  // because it enter in range (ActorStreamingDistance)
  // Just stores the array of selected actors
  void CheckDormantActors();

  // Converts active actors that went out of range to dormant actors
  void ConvertDormantToActiveActors();

  void CheckIfRebaseIsNeeded();

  void GetTilesToConsider(
    const AActor* ActorToConsider,
    TSet<TileID>& OutTilesToConsider);

  void GetTilesThatNeedToChangeState(
    const TSet<TileID>& InTilesToConsider,
    TSet<TileID>& OutTilesToBeVisible,
    TSet<TileID>& OutTilesToHidde);

  void UpdateTileState(
    const TSet<TileID>& InTilesToUpdate,
    bool InShouldBlockOnLoad,
    bool InShouldBeLoaded,
    bool InShouldBeVisible);

  void UpdateCurrentTilesLoaded(
    const TSet<TileID>& InTilesToBeVisible,
    const TSet<TileID>& InTilesToHidde);

  UPROPERTY(VisibleAnywhere, Category = "Large Map Manager")
  TMap<uint64, FCarlaMapTile> MapTiles;

  // All actors to be consider for tile loading (all hero vehicles)
  // The first actor in the array is the one selected for rebase
  // TODO: support rebase in more than one hero vehicle
  UPROPERTY(VisibleAnywhere, Category = "Large Map Manager")
  TArray<AActor*> ActorsToConsider;
  //UPROPERTY(VisibleAnywhere, Category = "Large Map Manager")
  TArray<FCarlaActor::IdType> ActiveActors;
  TArray<FCarlaActor::IdType> DormantActors;

  // Temporal sets to remove actors. Just to avoid removing them in the update loop
  TSet<AActor*> ActorsToRemove;
  TSet<FCarlaActor::IdType> ActivesToRemove;
  TSet<FCarlaActor::IdType> DormantsToRemove;

  // Helpers to move Actors from one array to another.
  TSet<FCarlaActor::IdType> ActiveToDormantActors;
  TSet<FCarlaActor::IdType> DormantToActiveActors;

  UPROPERTY(VisibleAnywhere, Category = "Large Map Manager")
  TSet<uint64> CurrentTilesLoaded;

  // Current Origin after rebase
  UPROPERTY(VisibleAnywhere, Category = "Large Map Manager")
  FIntVector CurrentOriginInt{ 0 };

  FDVector CurrentOriginD;

  UPROPERTY(EditAnywhere, Category = "Large Map Manager")
  FVector Tile0Offset = FVector(0,0,0);

  UPROPERTY(EditAnywhere, Category = "Large Map Manager")
  float TickInterval = 0.0f;

  UPROPERTY(EditAnywhere, Category = "Large Map Manager")
  float LayerStreamingDistance = 3.0f * 1000.0f * 100.0f;

  UPROPERTY(EditAnywhere, Category = "Large Map Manager")
  float ActorStreamingDistance = 2.0f * 1000.0f * 100.0f;

  UPROPERTY(EditAnywhere, Category = "Large Map Manager")
  float RebaseOriginDistance = 2.0f * 1000.0f * 100.0f;

  float LayerStreamingDistanceSquared = LayerStreamingDistance * LayerStreamingDistance;
  float ActorStreamingDistanceSquared = ActorStreamingDistance * ActorStreamingDistance;
  float RebaseOriginDistanceSquared = RebaseOriginDistance * RebaseOriginDistance;

  UPROPERTY(EditAnywhere, Category = "Large Map Manager")
  float TileSide = 2.0f * 1000.0f * 100.0f; // 2km

  UPROPERTY(EditAnywhere, Category = "Large Map Manager")
  bool ShouldTilesBlockOnLoad = false;

  UFUNCTION(BlueprintCallable, CallInEditor, Category = "Large Map Manager")
    void GenerateMap_Editor()
  {
    if (!LargeMapTilePath.IsEmpty()) GenerateMap(LargeMapTilePath);
  }

  void RegisterTilesInWorldComposition();

  FString GenerateTileName(TileID TileID);

  FString TileIDToString(TileID TileID);

  void DumpTilesTable() const;

  void PrintMapInfo();

  UPROPERTY(EditAnywhere, Category = "Large Map Manager")
  FString AssetsPath = "";

  FString BaseTileMapPath = "/Game/Carla/Maps/LargeMap/EmptyTileBase";

  FColor PositonMsgColor = FColor::Purple;

  const int32 TilesDistMsgIndex = 100;
  const int32 MaxTilesDistMsgIndex = TilesDistMsgIndex + 10;

  const int32 ClientLocMsgIndex = 200;
  const int32 MaxClientLocMsgIndex = ClientLocMsgIndex + 10;

  UPROPERTY(EditAnywhere, Category = "Large Map Manager")
  float MsgTime = 1.0f;

  UPROPERTY(EditAnywhere, Category = "Large Map Manager")
  bool bPrintMapInfo = true;

  UPROPERTY(EditAnywhere, Category = "Large Map Manager")
  bool bPrintErrors = false;

};<|MERGE_RESOLUTION|>--- conflicted
+++ resolved
@@ -147,8 +147,6 @@
 
   void SetTileSize(float Size);
 
-<<<<<<< HEAD
-=======
   void SetLayerStreamingDistance(float Distance);
 
   void SetActorStreamingDistance(float Distance);
@@ -157,7 +155,6 @@
 
   float GetActorStreamingDistance() const;
 
->>>>>>> aff11d66
 protected:
 
   FIntVector GetTileVectorID(FVector TileLocation) const;
